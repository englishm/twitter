--- conflicted
+++ resolved
@@ -1,14 +1,10 @@
 PATH
   remote: .
   specs:
-<<<<<<< HEAD
     twitter (0.9.12)
-=======
-    twitter (0.9.11)
       addressable (~> 2.2.1)
       faraday (~> 0.4.6)
       faraday-middleware (~> 0.0.1)
->>>>>>> 466a0d99
       hashie (~> 0.4.0)
       multi_json (~> 0.0.4)
       oauth (~> 0.4.3)
