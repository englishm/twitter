module Twitter
  class Base
    extend Forwardable

    def_delegators :client, :get, :post, :put, :delete

    attr_reader :client

    def initialize(client)
      @client = client
    end

    # Options: since_id, max_id, count, page
    def home_timeline(query={})
      perform_get('http://api.twitter.com/1/statuses/home_timeline.json', :query => query)
    end

    # Options: since_id, max_id, count, page, since
    def friends_timeline(query={})
      perform_get('/statuses/friends_timeline.json', :query => query)
    end

    # Options: id, user_id, screen_name, since_id, max_id, page, since, count
    def user_timeline(query={})
      perform_get('/statuses/user_timeline.json', :query => query)
    end

    def status(id)
      perform_get("/statuses/show/#{id}.json")
    end

    # Options: in_reply_to_status_id
    def update(status, query={})
      perform_post("/statuses/update.json", :body => {:status => status}.merge(query))
    end

    # DEPRECATED: Use #mentions instead
    #
    # Options: since_id, max_id, since, page
    def replies(query={})
      warn("DEPRECATED: #replies is deprecated by Twitter; use #mentions instead")
      perform_get('/statuses/replies.json', :query => query)
    end

    # Options: since_id, max_id, count, page
    def mentions(query={})
      perform_get('/statuses/mentions.json', :query => query)
    end

    def status_destroy(id)
      perform_post("/statuses/destroy/#{id}.json")
    end

    # Options: id, user_id, screen_name, page
    def friends(query={})
      perform_get('/statuses/friends.json', :query => query)
    end

    # Options: id, user_id, screen_name, page
    def followers(query={})
      perform_get('/statuses/followers.json', :query => query)
    end

    def user(id, query={})
      perform_get("/users/show/#{id}.json", :query => query)
    end

    # Options: page, per_page
    def user_search(q, query={})
      q = URI.escape(q)
      perform_get("/users/search.json", :query => ({:q => q}.merge(query)))
    end

    # Options: since, since_id, page
    def direct_messages(query={})
      perform_get("/direct_messages.json", :query => query)
    end

    # Options: since, since_id, page
    def direct_messages_sent(query={})
      perform_get("/direct_messages/sent.json", :query => query)
    end

    def direct_message_create(user, text)
      perform_post("/direct_messages/new.json", :body => {:user => user, :text => text})
    end

    def direct_message_destroy(id)
      perform_post("/direct_messages/destroy/#{id}.json")
    end

    def friendship_create(id, follow=false)
      body = {}
      body.merge!(:follow => follow) if follow
      perform_post("/friendships/create/#{id}.json", :body => body)
    end

    def friendship_destroy(id)
      perform_post("/friendships/destroy/#{id}.json")
    end

    def friendship_exists?(a, b)
      perform_get("/friendships/exists.json", :query => {:user_a => a, :user_b => b})
    end

    def friendship_show(query)
      perform_get("/friendships/show.json", :query => query)
    end

    # Options: id, user_id, screen_name
    def friend_ids(query={})
      perform_get("/friends/ids.json", :query => query, :mash => false)
    end

    # Options: id, user_id, screen_name
    def follower_ids(query={})
      perform_get("/followers/ids.json", :query => query, :mash => false)
    end

    def verify_credentials
      perform_get("/account/verify_credentials.json")
    end

    # Device must be sms, im or none
    def update_delivery_device(device)
      perform_post('/account/update_delivery_device.json', :body => {:device => device})
    end

    # One or more of the following must be present:
    #   profile_background_color, profile_text_color, profile_link_color,
    #   profile_sidebar_fill_color, profile_sidebar_border_color
    def update_profile_colors(colors={})
      perform_post('/account/update_profile_colors.json', :body => colors)
    end

    def rate_limit_status
      perform_get('/account/rate_limit_status.json')
    end

    # One or more of the following must be present:
    #   name, email, url, location, description
    def update_profile(body={})
      perform_post('/account/update_profile.json', :body => body)
    end

    # Options: id, page
    def favorites(query={})
      perform_get('/favorites.json', :query => query)
    end

    def favorite_create(id)
      perform_post("/favorites/create/#{id}.json")
    end

    def favorite_destroy(id)
      perform_post("/favorites/destroy/#{id}.json")
    end

    def enable_notifications(id)
      perform_post("/notifications/follow/#{id}.json")
    end

    def disable_notifications(id)
      perform_post("/notifications/leave/#{id}.json")
    end

    def block(id)
      perform_post("/blocks/create/#{id}.json")
    end

    def unblock(id)
      perform_post("/blocks/destroy/#{id}.json")
    end

    def help
      perform_get('/help/test.json')
    end
<<<<<<< HEAD

    def list_create(list_owner_username, options)
      perform_post("/#{list_owner_username}/lists.json", :body => {:user => list_owner_username}.merge(options))
    end

    def list_update(list_owner_username, slug, options)
      perform_put("/#{list_owner_username}/lists/#{slug}.json", :body => options)
    end

    def list_delete(list_owner_username, slug)
      perform_delete("/#{list_owner_username}/lists/#{slug}.json")
    end

    def lists(list_owner_username=nil)
      path = "http://api.twitter.com/1"
      path += "/#{list_owner_username}" if list_owner_username
      path += "/lists.json"
      perform_get(path)
    end

    def list(list_owner_username, slug)
      perform_get("/#{list_owner_username}/lists/#{slug}.json")
    end

    def list_timeline(list_owner_username, slug)
      perform_get("/#{list_owner_username}/lists/#{slug}/statuses.json")
    end

    def memberships(list_owner_username)
      perform_get("/#{list_owner_username}/lists/memberships.json")
    end

    def list_members(list_owner_username, slug)
      perform_get("/#{list_owner_username}/#{slug}/members.json")
    end

    def list_add_member(list_owner_username, slug, new_id)
      perform_post("/#{list_owner_username}/#{slug}/members.json", :body => {:id => new_id})
    end

    def list_remove_member(list_owner_username, slug, id)
      perform_delete("/#{list_owner_username}/#{slug}/members.json", :query => {:id => id})
    end

    def is_list_member?(list_owner_username, slug, id)
      perform_get("/#{list_owner_username}/#{slug}/members/#{id}.json").error.nil?
    end

    def list_subscribers(list_owner_username, slug)
      perform_get("/#{list_owner_username}/#{slug}/subscribers.json")
    end

    def list_subscribe(list_owner_username, slug)
      perform_post("/#{list_owner_username}/#{slug}/subscribers.json")
    end

    def list_unsubscribe(list_owner_username, slug)
      perform_delete("/#{list_owner_username}/#{slug}/subscribers.json")
    end

    def list_subscriptions(list_owner_username)
      perform_get("/#{list_owner_username}/lists/subscriptions.json")
    end

=======
    
    def blocked_ids
      perform_get("/blocks/blocking/ids.json", :mash => false)
    end
    
>>>>>>> d86ab687
    private
      def perform_get(path, options={})
        Twitter::Request.get(self, path, options)
      end

      def perform_post(path, options={})
        Twitter::Request.post(self, path, options)
      end

      def perform_put(path, options={})
        Twitter::Request.put(self, path, options)
      end

      def perform_delete(path, options={})
        Twitter::Request.delete(self, path, options)
      end
  end
end<|MERGE_RESOLUTION|>--- conflicted
+++ resolved
@@ -175,7 +175,6 @@
     def help
       perform_get('/help/test.json')
     end
-<<<<<<< HEAD
 
     def list_create(list_owner_username, options)
       perform_post("/#{list_owner_username}/lists.json", :body => {:user => list_owner_username}.merge(options))
@@ -240,13 +239,11 @@
       perform_get("/#{list_owner_username}/lists/subscriptions.json")
     end
 
-=======
     
     def blocked_ids
       perform_get("/blocks/blocking/ids.json", :mash => false)
     end
     
->>>>>>> d86ab687
     private
       def perform_get(path, options={})
         Twitter::Request.get(self, path, options)
