--- conflicted
+++ resolved
@@ -1,15 +1,9 @@
 module Twitter
   class Base
     extend Forwardable
-<<<<<<< HEAD
     
     def_delegators :client, :get, :post, :put, :delete
     
-=======
-
-    def_delegators :client, :get, :post
-
->>>>>>> 3770dfa6
     attr_reader :client
 
     def initialize(client)
@@ -20,13 +14,9 @@
     def friends_timeline(query={})
       perform_get('/statuses/friends_timeline.json', :query => query)
     end
-<<<<<<< HEAD
     
     # Options: id, user_id, screen_name, since_id, max_id, page, since, count
-=======
-
-    # Options: id, user_id, screen_name, since_id, max_id, page, since
->>>>>>> 3770dfa6
+
     def user_timeline(query={})
       perform_get('/statuses/user_timeline.json', :query => query)
     end
@@ -171,7 +161,6 @@
     def help
       perform_get('/help/test.json')
     end
-<<<<<<< HEAD
     
     def list_create(list_owner_username, options)
       perform_post("/#{list_owner_username}/lists.json", :body => {:user => list_owner_username}.merge(options))
@@ -231,10 +220,7 @@
     def list_unsubscribe(list_owner_username, slug)
       perform_delete("/#{list_owner_username}/#{slug}/subscribers.json")
     end
-    
-=======
-
->>>>>>> 3770dfa6
+
     private
       def perform_get(path, options={})
         Twitter::Request.get(self, path, options)
