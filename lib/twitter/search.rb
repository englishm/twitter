module Twitter
  class Search
    include HTTParty
    include Enumerable

    attr_reader :result, :query

    def initialize(q=nil, options={})
      @options = options
      clear
      containing(q) if q && q.strip != ''
    end

    def user_agent
      @options[:user_agent] || 'Ruby Twitter Gem'
    end

    def from(user)
      @query[:q] << "from:#{user}"
      self
    end

    def to(user)
      @query[:q] << "to:#{user}"
      self
    end

    def referencing(user)
      @query[:q] << "@#{user}"
      self
    end
    alias :references :referencing
    alias :ref :referencing

    def containing(word)
      @query[:q] << "#{word}"
      self
    end
    alias :contains :containing

    # adds filtering based on hash tag ie: #twitter
    def hashed(tag)
      @query[:q] << "##{tag}"
      self
    end

    # lang must be ISO 639-1 code ie: en, fr, de, ja, etc.
    #
    # when I tried en it limited my results a lot and took
    # out several tweets that were english so i'd avoid
    # this unless you really want it
    def lang(lang)
      @query[:lang] = lang
      self
    end

    # Limits the number of results per page
    def per_page(num)
      @query[:rpp] = num
      self
    end

    # Which page of results to fetch
    def page(num)
      @query[:page] = num
      self
    end

    # Only searches tweets since a given id.
    # Recommended to use this when possible.
    def since(since_id)
      @query[:since_id] = since_id
      self
    end
<<<<<<< HEAD

    # Search tweets by latitude, longitude, and a given range.
=======
    
    # From the advanced search form, not documented in the API
    # Format YYYY-MM-DD
    def since_date(since_date)
      @query[:since] = since_date
      self
    end

    # From the advanced search form, not documented in the API
    # Format YYYY-MM-DD
    def until_date(until_date)
      @query[:until] = until_date
      self
    end

    # Search tweets by longitude, latitude and a given range.
>>>>>>> 9dcd3408
    # Ranges like 25km and 50mi work.
    def geocode(lat, long, range)
      @query[:geocode] = [lat, long, range].join(',')
      self
    end

    def max(id)
      @query[:max_id] = id
      self
    end

    # Clears all the query filters to make a new search
    def clear
      @fetch = nil
      @query = {}
      @query[:q] = []
      self
    end

    def fetch(force=false)
      if @fetch.nil? || force
        query = @query.dup
        query[:q] = query[:q].join(' ')
        response = self.class.get('http://search.twitter.com/search.json', :query => query, :format => :json, :headers => {'User-Agent' => user_agent})
        @fetch = Hashie::Mash.new(response)
      end

      @fetch
    end

    def each
      fetch()['results'].each { |r| yield r }
    end
  end
end<|MERGE_RESOLUTION|>--- conflicted
+++ resolved
@@ -72,10 +72,6 @@
       @query[:since_id] = since_id
       self
     end
-<<<<<<< HEAD
-
-    # Search tweets by latitude, longitude, and a given range.
-=======
     
     # From the advanced search form, not documented in the API
     # Format YYYY-MM-DD
@@ -91,8 +87,6 @@
       self
     end
 
-    # Search tweets by longitude, latitude and a given range.
->>>>>>> 9dcd3408
     # Ranges like 25km and 50mi work.
     def geocode(lat, long, range)
       @query[:geocode] = [lat, long, range].join(',')
