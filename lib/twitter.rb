<<<<<<< HEAD
require 'addressable/uri'
require 'faraday'
require 'faraday_middleware'
require 'faraday/multipart'
require 'faraday/oauth'
require 'faraday/raise_http_4xx'
require 'faraday/raise_http_5xx'
require 'simple_oauth'
=======
>>>>>>> 44cf0d96
require 'twitter/version'
require 'twitter/error'
require 'twitter/configuration'
require 'twitter/client'

module Twitter
<<<<<<< HEAD

  class << self
    attr_accessor :consumer_key, :consumer_secret, :access_key, :access_secret

    # config/initializers/twitter.rb (for instance)
    #
    # Twitter.configure do |config|
    #   config.consumer_key = 'ctoken'
    #   config.consumer_secret = 'csecret'
    #   config.access_key = 'atoken'
    #   config.access_secret = 'asecret'
    # end
    def configure
      yield self
      true
    end
  end

  module ConfigHelper
    def adapter
      @adapter ||= default_adapter
    end

    def adapter=(value)
      @adapter = value
    end

    def default_adapter
      Faraday.default_adapter.freeze
    end

    def api_endpoint
      @api_endpoint ||= default_api_endpoint
    end

    def api_endpoint=(value)
      @api_endpoint = Addressable::URI.heuristic_parse(value).to_s
    end

    def default_api_endpoint
      Addressable::URI.heuristic_parse("api.twitter.com/#{api_version}").to_s.freeze
    end

    def api_version
      @api_version ||= default_api_version
    end

    def api_version=(value)
      @api_version = value
    end

    def default_api_version
      1.freeze
    end

    def format
      @format ||= default_format
    end

    def format=(value)
      @format = value
    end

    def default_format
      'json'.freeze
    end

    def protocol
      @protocol ||= default_protocol
    end

    def protocol=(value)
      @protocol = value
    end

    def default_protocol
      'https'.freeze
    end

    def user_agent
      @user_agent ||= default_user_agent
    end

    def user_agent=(value)
      @user_agent = value
    end

    def default_user_agent
      "Twitter Ruby Gem/#{Twitter::VERSION}".freeze
    end
=======
  extend Configuration

  def self.client(options={})
    Twitter::Client.new(options)
>>>>>>> 44cf0d96
  end

  def self.method_missing(method, *args, &block)
    return super unless client.respond_to?(method)
    client.send(method, *args, &block)
  end
end<|MERGE_RESOLUTION|>--- conflicted
+++ resolved
@@ -1,117 +1,13 @@
-<<<<<<< HEAD
-require 'addressable/uri'
-require 'faraday'
-require 'faraday_middleware'
-require 'faraday/multipart'
-require 'faraday/oauth'
-require 'faraday/raise_http_4xx'
-require 'faraday/raise_http_5xx'
-require 'simple_oauth'
-=======
->>>>>>> 44cf0d96
 require 'twitter/version'
 require 'twitter/error'
 require 'twitter/configuration'
 require 'twitter/client'
 
 module Twitter
-<<<<<<< HEAD
-
-  class << self
-    attr_accessor :consumer_key, :consumer_secret, :access_key, :access_secret
-
-    # config/initializers/twitter.rb (for instance)
-    #
-    # Twitter.configure do |config|
-    #   config.consumer_key = 'ctoken'
-    #   config.consumer_secret = 'csecret'
-    #   config.access_key = 'atoken'
-    #   config.access_secret = 'asecret'
-    # end
-    def configure
-      yield self
-      true
-    end
-  end
-
-  module ConfigHelper
-    def adapter
-      @adapter ||= default_adapter
-    end
-
-    def adapter=(value)
-      @adapter = value
-    end
-
-    def default_adapter
-      Faraday.default_adapter.freeze
-    end
-
-    def api_endpoint
-      @api_endpoint ||= default_api_endpoint
-    end
-
-    def api_endpoint=(value)
-      @api_endpoint = Addressable::URI.heuristic_parse(value).to_s
-    end
-
-    def default_api_endpoint
-      Addressable::URI.heuristic_parse("api.twitter.com/#{api_version}").to_s.freeze
-    end
-
-    def api_version
-      @api_version ||= default_api_version
-    end
-
-    def api_version=(value)
-      @api_version = value
-    end
-
-    def default_api_version
-      1.freeze
-    end
-
-    def format
-      @format ||= default_format
-    end
-
-    def format=(value)
-      @format = value
-    end
-
-    def default_format
-      'json'.freeze
-    end
-
-    def protocol
-      @protocol ||= default_protocol
-    end
-
-    def protocol=(value)
-      @protocol = value
-    end
-
-    def default_protocol
-      'https'.freeze
-    end
-
-    def user_agent
-      @user_agent ||= default_user_agent
-    end
-
-    def user_agent=(value)
-      @user_agent = value
-    end
-
-    def default_user_agent
-      "Twitter Ruby Gem/#{Twitter::VERSION}".freeze
-    end
-=======
   extend Configuration
 
   def self.client(options={})
     Twitter::Client.new(options)
->>>>>>> 44cf0d96
   end
 
   def self.method_missing(method, *args, &block)
