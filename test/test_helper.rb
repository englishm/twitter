require "test/unit"
require "pathname"
require "shoulda"
require "mocha"
require "fakeweb"

FakeWeb.allow_net_connect = false

dir = (Pathname(__FILE__).dirname + "../lib").expand_path
require dir + "twitter"

def sample_image(filename)
  File.expand_path(File.dirname(__FILE__) + "/fixtures/" + filename)
end

def fixture_file(filename)
  return "" if filename == ""
  file_path = File.expand_path(File.dirname(__FILE__) + "/fixtures/" + filename)
  File.read(file_path)
end

def api_endpoint
  "https://api.twitter.com/"
end

<<<<<<< HEAD
def stub_get(path, filename, status=nil, location=nil)
  options = {:body => fixture_file(filename)}
=======
def stub_get(url, filename, status=nil, location=nil, content_as_full_response = false)
  response_content = content_as_full_response ? 'response' : 'body'
  options = { response_content.to_sym => fixture_file(filename) }  
>>>>>>> 7ab91f9d
  options.merge!({:status => status}) unless status.nil?
  options.merge!({:location => location}) unless location.nil?
  FakeWeb.register_uri(:get, api_endpoint + path, options)
end

def stub_post(path, filename, status=nil, location=nil)
  options = {:body => fixture_file(filename)}
  options.merge!({:status => status}) unless status.nil?
  options.merge!({:location => location}) unless location.nil?
  FakeWeb.register_uri(:post, api_endpoint + path, options)
end

def stub_put(path, filename, status=nil, location=nil)
  options = {:body => fixture_file(filename)}
  options.merge!({:status => status}) unless status.nil?
  options.merge!({:location => location}) unless location.nil?
  FakeWeb.register_uri(:put, api_endpoint + path, options)
end

def stub_delete(path, filename, status=nil, location=nil)
  options = {:body => fixture_file(filename)}
  options.merge!({:status => status}) unless status.nil?
  options.merge!({:location => location}) unless location.nil?
  FakeWeb.register_uri(:delete, api_endpoint + path, options)
end<|MERGE_RESOLUTION|>--- conflicted
+++ resolved
@@ -23,35 +23,33 @@
   "https://api.twitter.com/"
 end
 
-<<<<<<< HEAD
-def stub_get(path, filename, status=nil, location=nil)
-  options = {:body => fixture_file(filename)}
-=======
-def stub_get(url, filename, status=nil, location=nil, content_as_full_response = false)
+def stub_get(path, filename, status=nil, location=nil, content_as_full_response=false)
   response_content = content_as_full_response ? 'response' : 'body'
-  options = { response_content.to_sym => fixture_file(filename) }  
->>>>>>> 7ab91f9d
+  options = {response_content.to_sym => fixture_file(filename)}
   options.merge!({:status => status}) unless status.nil?
   options.merge!({:location => location}) unless location.nil?
   FakeWeb.register_uri(:get, api_endpoint + path, options)
 end
 
-def stub_post(path, filename, status=nil, location=nil)
-  options = {:body => fixture_file(filename)}
+def stub_post(path, filename, status=nil, location=nil, content_as_full_response=false)
+  response_content = content_as_full_response ? 'response' : 'body'
+  options = {response_content.to_sym => fixture_file(filename)}
   options.merge!({:status => status}) unless status.nil?
   options.merge!({:location => location}) unless location.nil?
   FakeWeb.register_uri(:post, api_endpoint + path, options)
 end
 
-def stub_put(path, filename, status=nil, location=nil)
-  options = {:body => fixture_file(filename)}
+def stub_put(path, filename, status=nil, location=nil, content_as_full_response=false)
+  response_content = content_as_full_response ? 'response' : 'body'
+  options = {response_content.to_sym => fixture_file(filename)}
   options.merge!({:status => status}) unless status.nil?
   options.merge!({:location => location}) unless location.nil?
   FakeWeb.register_uri(:put, api_endpoint + path, options)
 end
 
-def stub_delete(path, filename, status=nil, location=nil)
-  options = {:body => fixture_file(filename)}
+def stub_delete(path, filename, status=nil, location=nil, content_as_full_response=false)
+  response_content = content_as_full_response ? 'response' : 'body'
+  options = {response_content.to_sym => fixture_file(filename)}
   options.merge!({:status => status}) unless status.nil?
   options.merge!({:location => location}) unless location.nil?
   FakeWeb.register_uri(:delete, api_endpoint + path, options)
